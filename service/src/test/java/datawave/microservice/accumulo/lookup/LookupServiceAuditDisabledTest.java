package datawave.microservice.accumulo.lookup;

import datawave.microservice.accumulo.TestHelper;
import datawave.microservice.accumulo.mock.MockAccumuloConfiguration;
import datawave.microservice.accumulo.mock.MockAccumuloDataService;
import datawave.microservice.authorization.jwt.JWTRestTemplate;
import datawave.microservice.authorization.user.DatawaveUserDetails;
import datawave.webservice.response.LookupResponse;
import datawave.webservice.response.objects.DefaultKey;
import org.apache.commons.codec.binary.Base64;
<<<<<<< HEAD
import org.junit.jupiter.api.Assertions;
import org.junit.jupiter.api.BeforeEach;
import org.junit.jupiter.api.Test;
import org.junit.jupiter.api.extension.ExtendWith;
=======
import org.junit.jupiter.api.BeforeEach;
import org.junit.jupiter.api.Test;
>>>>>>> e90def6a
import org.springframework.beans.factory.annotation.Autowired;
import org.springframework.boot.test.context.SpringBootTest;
import org.springframework.boot.test.web.server.LocalServerPort;
import org.springframework.boot.web.client.RestTemplateBuilder;
import org.springframework.context.ApplicationContext;
import org.springframework.context.annotation.ComponentScan;
import org.springframework.http.HttpMethod;
import org.springframework.http.HttpStatus;
import org.springframework.http.MediaType;
import org.springframework.http.RequestEntity;
import org.springframework.http.ResponseEntity;
import org.springframework.test.context.ActiveProfiles;
<<<<<<< HEAD
import org.springframework.test.context.junit.jupiter.SpringExtension;
=======
>>>>>>> e90def6a
import org.springframework.util.LinkedMultiValueMap;
import org.springframework.util.MultiValueMap;
import org.springframework.web.client.HttpClientErrorException;
import org.springframework.web.client.HttpServerErrorException;
import org.springframework.web.util.UriComponents;
import org.springframework.web.util.UriComponentsBuilder;

import java.util.Arrays;
import java.util.Collections;

<<<<<<< HEAD
import static org.junit.jupiter.api.Assertions.assertEquals;
import static org.junit.jupiter.api.Assertions.assertFalse;
=======
import static datawave.microservice.accumulo.TestHelper.assertHttpException;
import static org.junit.jupiter.api.Assertions.assertEquals;
import static org.junit.jupiter.api.Assertions.assertFalse;
import static org.junit.jupiter.api.Assertions.assertNotNull;
>>>>>>> e90def6a
import static org.junit.jupiter.api.Assertions.assertTrue;

/**
 * Tests LookupController and LookupService functionality ({@code accumulo.lookup.enabled=true}) with auditing disabled ({@code audit-client.enabled=false}).
 * <p>
 * Note that by activating the "mock" profile we get a properly initialized in-memory Accumulo instance with a canned dataset pre-loaded via
 * {@link MockAccumuloConfiguration}
 */
<<<<<<< HEAD
@ExtendWith(SpringExtension.class)
=======
>>>>>>> e90def6a
@SpringBootTest(webEnvironment = SpringBootTest.WebEnvironment.RANDOM_PORT, properties = "spring.main.allow-bean-definition-overriding=true")
@ComponentScan(basePackages = "datawave.microservice")
@ActiveProfiles({"mock", "lookup-with-audit-disabled"})
public class LookupServiceAuditDisabledTest {
    
    public static final String BASE_PATH = "/accumulo/v1/lookup";
    
    @LocalServerPort
    private int webServicePort;
    
    @Autowired
    private MockAccumuloDataService mockDataService;
    
    @Autowired
    private RestTemplateBuilder restTemplateBuilder;
    
    @Autowired
    private ApplicationContext context;
    
    private JWTRestTemplate jwtRestTemplate;
    
    private MultiValueMap<String,String> requestHeaders;
    
    private DatawaveUserDetails defaultUserDetails;
    
    private String testTableName;
    
    @BeforeEach
<<<<<<< HEAD
    public void setup() throws Exception {
=======
    public void setup() {
>>>>>>> e90def6a
        requestHeaders = new LinkedMultiValueMap<>();
        requestHeaders.add("Accept", MediaType.APPLICATION_XML_VALUE);
        defaultUserDetails = TestHelper.userDetails(Collections.singleton("Administrator"), Arrays.asList("A", "B", "C", "D", "E", "F", "G", "H", "I"));
        jwtRestTemplate = restTemplateBuilder.build(JWTRestTemplate.class);
        testTableName = MockAccumuloDataService.WAREHOUSE_MOCK_TABLE;
    }
    
    @Test
    public void verifyAutoConfig() {
        assertTrue(context.containsBean("auditLookupSecurityMarking"), "auditLookupSecurityMarking bean not found");
        assertTrue(context.containsBean("lookupService"), "lookupService bean not found");
        assertTrue(context.containsBean("lookupController"), "lookupController bean not found");
        assertTrue(context.containsBean("lookupConfiguration"), "lookupConfiguration bean not found");
        
        assertFalse(context.containsBean("auditServiceConfiguration"), "auditServiceConfiguration bean should not be present");
        assertFalse(context.containsBean("auditServiceInstanceProvider"), "auditServiceInstanceProvider bean should not be present");
        assertFalse(context.containsBean("statsService"), "statsService bean should not have been found");
        assertFalse(context.containsBean("statsController"), "statsController bean should not have been found");
        assertFalse(context.containsBean("adminService"), "adminService bean should not have been found");
        assertFalse(context.containsBean("adminController"), "adminController bean should not have been found");
    }
    
    @Test
    public void testLookupAllRowsAndVerifyResults() {
        
        String queryString = String.join("&", "useAuthorizations=A,C,E,G,I", "columnVisibility=foo");
        
        for (String rowid : Arrays.asList("row1", "row2", "row3")) {
            LookupResponse response = doLookup(defaultUserDetails, path(testTableName + "/" + rowid), queryString);
            
            assertEquals(5, response.getEntries().size(), "LookupResponse should have had 5 entries");
            
            //@formatter:off
            assertEquals(0,
                response.getEntries().stream().filter(
                    e -> ((DefaultKey) e.getKey()).getColumnVisibility().contains("B")
                      || ((DefaultKey) e.getKey()).getColumnVisibility().contains("D")
                      || ((DefaultKey) e.getKey()).getColumnVisibility().contains("F")
<<<<<<< HEAD
                      || ((DefaultKey) e.getKey()).getColumnVisibility().contains("H")).count(), "Key(s) having unexpected auth tokens [B,D,F,H] found in response");

            assertEquals(5,
                response.getEntries().stream().filter(e -> e.getKey().getColFam().equals("cf2")).count(), "Key(s) having unexpected column family found in response");
=======
                      || ((DefaultKey) e.getKey()).getColumnVisibility().contains("H")).count(),
                    "Key(s) having unexpected auth tokens [B,D,F,H] found in response");

            assertEquals(5, response.getEntries().stream().filter(e -> e.getKey().getColFam().equals("cf2")).count(),
                    "Key(s) having unexpected column family found in response");
>>>>>>> e90def6a

            assertEquals(0,
                response.getEntries().stream().filter(
                    e -> !e.getKey().getColQual().equals("cq1")
                      && !e.getKey().getColQual().equals("cq3")
                      && !e.getKey().getColQual().equals("cq5")
                      && !e.getKey().getColQual().equals("cq7")
<<<<<<< HEAD
                      && !e.getKey().getColQual().equals("cq9")).count(), "Key(s) having unexpected column qualifier found in response");
=======
                      && !e.getKey().getColQual().equals("cq9")).count(),
                    "Key(s) having unexpected column qualifier found in response");
>>>>>>> e90def6a
            //@formatter:on
        }
    }
    
    @Test
    public void testLookupWithColFamAndColQual() {
        
        //@formatter:off
        String queryString = String.join("&",
            "useAuthorizations=B",
            "columnVisibility=foo",
            LookupService.Parameter.CF + "=cf2",
            LookupService.Parameter.CF_ENCODING + "=none",
            LookupService.Parameter.CQ + "=cq2",
            LookupService.Parameter.CQ_ENCODING + "=none");
        //@formatter:on
        
        String rowid = "row3";
        LookupResponse response = doLookup(defaultUserDetails, path(testTableName + "/" + rowid), queryString);
        assertEquals(1, response.getEntries().size(), "Lookup should have matched 1 entry");
    }
    
    @Test
    public void testLookupWithBase64Params() {
        
        //@formatter:off
        String queryString = String.join("&",
            "useAuthorizations=B",
            "columnVisibility=foo",
            LookupService.Parameter.CF + "=" + Base64.encodeBase64URLSafeString("cf2".getBytes()),
            LookupService.Parameter.CF_ENCODING + "=base64",
            LookupService.Parameter.CQ + "=" + Base64.encodeBase64URLSafeString("cq2".getBytes()),
            LookupService.Parameter.CQ_ENCODING + "=base64",
            LookupService.Parameter.ROW_ENCODING + "=base64");
        //@formatter:on
        
        String rowidBase64 = Base64.encodeBase64URLSafeString("row3".getBytes());
        LookupResponse response = doLookup(defaultUserDetails, path(testTableName + "/" + rowidBase64), queryString);
        assertEquals(1, response.getEntries().size(), "Lookup should have matched 1 entry");
    }
    
    @Test
    public void testLookupBeginEndSubset() {
        
        //@formatter:off
        String queryString = String.join("&",
            "useAuthorizations=A,B,C,D,E,F,G,H,I",
            "columnVisibility=foo",
            LookupService.Parameter.CF + "=cf2",
            LookupService.Parameter.BEGIN_ENTRY + "=2",
            LookupService.Parameter.END_ENTRY + "=5");
        //@formatter:on
        
        String rowid = "row1";
        LookupResponse response = doLookup(defaultUserDetails, path(testTableName + "/" + rowid), queryString);
        assertEquals(4, response.getEntries().size(), "Lookup should have returned 4 entries");
        assertEquals("cq3", response.getEntries().get(0).getKey().getColQual(), "First result should be cq3");
<<<<<<< HEAD
        assertTrue(response.getEntries().get(3).getKey().getColQual().equals("cq6"), "Last result should be cq6");
    }
    
    @Test
    public void testErrorOnBeginGreaterThanEnd() throws Exception {
=======
        assertEquals("cq6", response.getEntries().get(3).getKey().getColQual(), "Last result should be cq6");
    }
    
    @Test
    public void testErrorOnBeginGreaterThanEnd() {
>>>>>>> e90def6a
        //@formatter:off
        String queryString = String.join("&",
            "useAuthorizations=A,B,C,D,E,F,G,H,I",
            "columnVisibility=foo",
            LookupService.Parameter.CF + "=cf2",
            LookupService.Parameter.BEGIN_ENTRY + "=7",
            LookupService.Parameter.END_ENTRY + "=5");
<<<<<<< HEAD
        Assertions.assertThrows(HttpServerErrorException.InternalServerError.class, () -> {
                    doLookup(defaultUserDetails, path(testTableName + "/row2"), queryString);
                });
=======
        assertHttpException(HttpServerErrorException.class, 500,
                () -> doLookup(defaultUserDetails, path(testTableName + "/row2"), queryString));
>>>>>>> e90def6a
        //@formatter:on
    }
    
    @Test
    public void testLookupWithBeginEqualToEnd() {
        
        //@formatter:off
        String queryString = String.join("&",
            "useAuthorizations=A,B,C,D,E,F,G,H,I",
            "columnVisibility=foo",
            LookupService.Parameter.CF + "=cf2",
            LookupService.Parameter.BEGIN_ENTRY + "=3",
            LookupService.Parameter.END_ENTRY + "=3");
        //@formatter:on
        
        String rowid = "row1";
        LookupResponse response = doLookup(defaultUserDetails, path(testTableName + "/" + rowid), queryString);
        assertEquals(1, response.getEntries().size(), "Lookup should have matched 1 entry");
<<<<<<< HEAD
        assertEquals("cq4", ((DefaultKey) (response.getEntries().get(0).getKey())).getColQual(), "Result should be cq4");
=======
        assertEquals("cq4", response.getEntries().get(0).getKey().getColQual(), "Result should be cq4");
>>>>>>> e90def6a
    }
    
    @Test
    public void testLookupWithAllAssignedAuths() {
        
        LookupResponse lookupResponse;
        
        // Query with useAuthorizations param with all assigned auths requested. Should get all 12 entries returned
        
        String queryString = String.join("&", "useAuthorizations=A,B,C,D,E,F,G,H,I", "columnVisibility=foo");
        for (String row : Arrays.asList("row1", "row2", "row3")) {
            lookupResponse = doLookup(defaultUserDetails, path(testTableName + "/" + row), queryString);
            assertEquals(12, lookupResponse.getEntries().size(), "Lookup should have returned all entries");
        }
        
        // Now query without useAuthorizations param. All of user's assigned auths should be utilized by default
        // (same as above)
        
        for (String row : Arrays.asList("row1", "row2", "row3")) {
            queryString = "columnVisibility=foo";
            lookupResponse = doLookup(defaultUserDetails, path(testTableName + "/" + row), queryString);
            assertEquals(12, lookupResponse.getEntries().size(), "Lookup should have returned all entries");
        }
    }
    
    @Test
<<<<<<< HEAD
    public void testErrorOnUserWithInsufficientRoles() throws Exception {
        DatawaveUserDetails userDetails = TestHelper.userDetails(Arrays.asList("ThisRoleIsNoGood", "IAmRoot"),
                        Arrays.asList("A", "B", "C", "D", "E", "F", "G", "H", "I"));
        String queryString = String.join("&", "useAuthorizations=A,C,E,G,I", "columnVisibility=foo");
        Assertions.assertThrows(HttpClientErrorException.Forbidden.class, () -> {
            doLookup(userDetails, path(testTableName + "/row1"), queryString);
        });
    }
    
    @Test
    public void testErrorOnUserWithInsufficientAuths() throws Exception {
        DatawaveUserDetails userDetails = TestHelper.userDetails(Collections.singleton("Administrator"), Arrays.asList("A", "C"));
        String queryString = String.join("&", "useAuthorizations=A,C,E,G,I", "columnVisibility=foo");
        Assertions.assertThrows(HttpServerErrorException.InternalServerError.class, () -> {
            doLookup(userDetails, path(testTableName + "/row2"), queryString);
        });
    }
    
    @Test
    public void testErrorOnTableDoesNotExist() throws Exception {
        DatawaveUserDetails userDetails = TestHelper.userDetails(Collections.singleton("Administrator"), Arrays.asList("A", "B", "C"));
        String queryString = String.join("&", "useAuthorizations=A,B,C", "columnVisibility=foo");
        Assertions.assertThrows(HttpServerErrorException.InternalServerError.class, () -> {
            doLookup(userDetails, BASE_PATH + "/THIS_TABLE_DOES_NOT_EXIST/row2", queryString);
        });
    }
    
    @Test
    public void testLookupRowDoesNotExist() throws Exception {
        DatawaveUserDetails userDetails = TestHelper.userDetails(Collections.singleton("Administrator"), Arrays.asList("A", "B", "C"));
=======
    public void testErrorOnUserWithInsufficientRoles() {
        ProxiedUserDetails userDetails = TestHelper.userDetails(Arrays.asList("ThisRoleIsNoGood", "IAmRoot"),
                        Arrays.asList("A", "B", "C", "D", "E", "F", "G", "H", "I"));
        String queryString = String.join("&", "useAuthorizations=A,C,E,G,I", "columnVisibility=foo");
        assertHttpException(HttpClientErrorException.class, 403, () -> doLookup(userDetails, path(testTableName + "/row1"), queryString));
    }
    
    @Test
    public void testErrorOnUserWithInsufficientAuths() {
        ProxiedUserDetails userDetails = TestHelper.userDetails(Collections.singleton("Administrator"), Arrays.asList("A", "C"));
        String queryString = String.join("&", "useAuthorizations=A,C,E,G,I", "columnVisibility=foo");
        assertHttpException(HttpServerErrorException.class, 500, () -> doLookup(userDetails, path(testTableName + "/row2"), queryString));
    }
    
    @Test
    public void testErrorOnTableDoesNotExist() {
        ProxiedUserDetails userDetails = TestHelper.userDetails(Collections.singleton("Administrator"), Arrays.asList("A", "B", "C"));
        String queryString = String.join("&", "useAuthorizations=A,B,C", "columnVisibility=foo");
        
        assertHttpException(HttpServerErrorException.class, 500, () -> doLookup(userDetails, BASE_PATH + "/THIS_TABLE_DOES_NOT_EXIST/row2", queryString));
    }
    
    @Test
    public void testLookupRowDoesNotExist() {
        ProxiedUserDetails userDetails = TestHelper.userDetails(Collections.singleton("Administrator"), Arrays.asList("A", "B", "C"));
>>>>>>> e90def6a
        String queryString = String.join("&", "useAuthorizations=A,B,C", "columnVisibility=foo");
        LookupResponse lr = doLookup(userDetails, path(testTableName + "/ThisRowDoesNotExist"), queryString);
        assertEquals(0, lr.getEntries().size(), "Test should have returned response with zero entries");
    }
    
    /**
     * Lookups here should return one or more valid Accumulo table entries. If not, an exception is thrown
     */
<<<<<<< HEAD
    private LookupResponse doLookup(DatawaveUserDetails authUser, String path, String query) throws Exception {
        UriComponents uri = UriComponentsBuilder.newInstance().scheme("https").host("localhost").port(webServicePort).path(path).query(query).build();
        RequestEntity<?> request = jwtRestTemplate.createRequestEntity(authUser, null, requestHeaders, HttpMethod.GET, uri);
        ResponseEntity<LookupResponse> response = jwtRestTemplate.exchange(request, LookupResponse.class);
        assertEquals(HttpStatus.OK, response.getStatusCode(), "Lookup request to " + uri + " did not return 200 status");
        return response.getBody();
=======
    private LookupResponse doLookup(ProxiedUserDetails authUser, String path, String query) {
        UriComponents uri = UriComponentsBuilder.newInstance().scheme("https").host("localhost").port(webServicePort).path(path).query(query).build();
        RequestEntity<?> request = jwtRestTemplate.createRequestEntity(authUser, null, requestHeaders, HttpMethod.GET, uri);
        ResponseEntity<String> response = jwtRestTemplate.exchange(request, String.class);
        assertEquals(HttpStatus.OK, response.getStatusCode(), "Lookup request to " + uri + " did not return 200 status");
        assertNotNull(response.getBody());
        return JAXB.unmarshal(new StringReader(response.getBody()), LookupResponse.class);
>>>>>>> e90def6a
    }
    
    private String path(String pathParams) {
        return BASE_PATH + "/" + pathParams;
    }
}<|MERGE_RESOLUTION|>--- conflicted
+++ resolved
@@ -8,15 +8,9 @@
 import datawave.webservice.response.LookupResponse;
 import datawave.webservice.response.objects.DefaultKey;
 import org.apache.commons.codec.binary.Base64;
-<<<<<<< HEAD
-import org.junit.jupiter.api.Assertions;
 import org.junit.jupiter.api.BeforeEach;
 import org.junit.jupiter.api.Test;
 import org.junit.jupiter.api.extension.ExtendWith;
-=======
-import org.junit.jupiter.api.BeforeEach;
-import org.junit.jupiter.api.Test;
->>>>>>> e90def6a
 import org.springframework.beans.factory.annotation.Autowired;
 import org.springframework.boot.test.context.SpringBootTest;
 import org.springframework.boot.test.web.server.LocalServerPort;
@@ -29,10 +23,7 @@
 import org.springframework.http.RequestEntity;
 import org.springframework.http.ResponseEntity;
 import org.springframework.test.context.ActiveProfiles;
-<<<<<<< HEAD
 import org.springframework.test.context.junit.jupiter.SpringExtension;
-=======
->>>>>>> e90def6a
 import org.springframework.util.LinkedMultiValueMap;
 import org.springframework.util.MultiValueMap;
 import org.springframework.web.client.HttpClientErrorException;
@@ -40,18 +31,15 @@
 import org.springframework.web.util.UriComponents;
 import org.springframework.web.util.UriComponentsBuilder;
 
+import javax.xml.bind.JAXB;
+import java.io.StringReader;
 import java.util.Arrays;
 import java.util.Collections;
 
-<<<<<<< HEAD
-import static org.junit.jupiter.api.Assertions.assertEquals;
-import static org.junit.jupiter.api.Assertions.assertFalse;
-=======
 import static datawave.microservice.accumulo.TestHelper.assertHttpException;
 import static org.junit.jupiter.api.Assertions.assertEquals;
 import static org.junit.jupiter.api.Assertions.assertFalse;
 import static org.junit.jupiter.api.Assertions.assertNotNull;
->>>>>>> e90def6a
 import static org.junit.jupiter.api.Assertions.assertTrue;
 
 /**
@@ -60,10 +48,7 @@
  * Note that by activating the "mock" profile we get a properly initialized in-memory Accumulo instance with a canned dataset pre-loaded via
  * {@link MockAccumuloConfiguration}
  */
-<<<<<<< HEAD
 @ExtendWith(SpringExtension.class)
-=======
->>>>>>> e90def6a
 @SpringBootTest(webEnvironment = SpringBootTest.WebEnvironment.RANDOM_PORT, properties = "spring.main.allow-bean-definition-overriding=true")
 @ComponentScan(basePackages = "datawave.microservice")
 @ActiveProfiles({"mock", "lookup-with-audit-disabled"})
@@ -92,11 +77,7 @@
     private String testTableName;
     
     @BeforeEach
-<<<<<<< HEAD
-    public void setup() throws Exception {
-=======
     public void setup() {
->>>>>>> e90def6a
         requestHeaders = new LinkedMultiValueMap<>();
         requestHeaders.add("Accept", MediaType.APPLICATION_XML_VALUE);
         defaultUserDetails = TestHelper.userDetails(Collections.singleton("Administrator"), Arrays.asList("A", "B", "C", "D", "E", "F", "G", "H", "I"));
@@ -135,18 +116,11 @@
                     e -> ((DefaultKey) e.getKey()).getColumnVisibility().contains("B")
                       || ((DefaultKey) e.getKey()).getColumnVisibility().contains("D")
                       || ((DefaultKey) e.getKey()).getColumnVisibility().contains("F")
-<<<<<<< HEAD
-                      || ((DefaultKey) e.getKey()).getColumnVisibility().contains("H")).count(), "Key(s) having unexpected auth tokens [B,D,F,H] found in response");
-
-            assertEquals(5,
-                response.getEntries().stream().filter(e -> e.getKey().getColFam().equals("cf2")).count(), "Key(s) having unexpected column family found in response");
-=======
                       || ((DefaultKey) e.getKey()).getColumnVisibility().contains("H")).count(),
                     "Key(s) having unexpected auth tokens [B,D,F,H] found in response");
 
             assertEquals(5, response.getEntries().stream().filter(e -> e.getKey().getColFam().equals("cf2")).count(),
                     "Key(s) having unexpected column family found in response");
->>>>>>> e90def6a
 
             assertEquals(0,
                 response.getEntries().stream().filter(
@@ -154,12 +128,8 @@
                       && !e.getKey().getColQual().equals("cq3")
                       && !e.getKey().getColQual().equals("cq5")
                       && !e.getKey().getColQual().equals("cq7")
-<<<<<<< HEAD
-                      && !e.getKey().getColQual().equals("cq9")).count(), "Key(s) having unexpected column qualifier found in response");
-=======
                       && !e.getKey().getColQual().equals("cq9")).count(),
                     "Key(s) having unexpected column qualifier found in response");
->>>>>>> e90def6a
             //@formatter:on
         }
     }
@@ -217,19 +187,11 @@
         LookupResponse response = doLookup(defaultUserDetails, path(testTableName + "/" + rowid), queryString);
         assertEquals(4, response.getEntries().size(), "Lookup should have returned 4 entries");
         assertEquals("cq3", response.getEntries().get(0).getKey().getColQual(), "First result should be cq3");
-<<<<<<< HEAD
-        assertTrue(response.getEntries().get(3).getKey().getColQual().equals("cq6"), "Last result should be cq6");
-    }
-    
-    @Test
-    public void testErrorOnBeginGreaterThanEnd() throws Exception {
-=======
         assertEquals("cq6", response.getEntries().get(3).getKey().getColQual(), "Last result should be cq6");
     }
     
     @Test
     public void testErrorOnBeginGreaterThanEnd() {
->>>>>>> e90def6a
         //@formatter:off
         String queryString = String.join("&",
             "useAuthorizations=A,B,C,D,E,F,G,H,I",
@@ -237,14 +199,8 @@
             LookupService.Parameter.CF + "=cf2",
             LookupService.Parameter.BEGIN_ENTRY + "=7",
             LookupService.Parameter.END_ENTRY + "=5");
-<<<<<<< HEAD
-        Assertions.assertThrows(HttpServerErrorException.InternalServerError.class, () -> {
-                    doLookup(defaultUserDetails, path(testTableName + "/row2"), queryString);
-                });
-=======
         assertHttpException(HttpServerErrorException.class, 500,
                 () -> doLookup(defaultUserDetails, path(testTableName + "/row2"), queryString));
->>>>>>> e90def6a
         //@formatter:on
     }
     
@@ -263,11 +219,7 @@
         String rowid = "row1";
         LookupResponse response = doLookup(defaultUserDetails, path(testTableName + "/" + rowid), queryString);
         assertEquals(1, response.getEntries().size(), "Lookup should have matched 1 entry");
-<<<<<<< HEAD
-        assertEquals("cq4", ((DefaultKey) (response.getEntries().get(0).getKey())).getColQual(), "Result should be cq4");
-=======
         assertEquals("cq4", response.getEntries().get(0).getKey().getColQual(), "Result should be cq4");
->>>>>>> e90def6a
     }
     
     @Test
@@ -294,64 +246,31 @@
     }
     
     @Test
-<<<<<<< HEAD
-    public void testErrorOnUserWithInsufficientRoles() throws Exception {
+    public void testErrorOnUserWithInsufficientRoles() {
         DatawaveUserDetails userDetails = TestHelper.userDetails(Arrays.asList("ThisRoleIsNoGood", "IAmRoot"),
                         Arrays.asList("A", "B", "C", "D", "E", "F", "G", "H", "I"));
         String queryString = String.join("&", "useAuthorizations=A,C,E,G,I", "columnVisibility=foo");
-        Assertions.assertThrows(HttpClientErrorException.Forbidden.class, () -> {
-            doLookup(userDetails, path(testTableName + "/row1"), queryString);
-        });
-    }
-    
-    @Test
-    public void testErrorOnUserWithInsufficientAuths() throws Exception {
+        assertHttpException(HttpClientErrorException.class, 403, () -> doLookup(userDetails, path(testTableName + "/row1"), queryString));
+    }
+    
+    @Test
+    public void testErrorOnUserWithInsufficientAuths() {
         DatawaveUserDetails userDetails = TestHelper.userDetails(Collections.singleton("Administrator"), Arrays.asList("A", "C"));
         String queryString = String.join("&", "useAuthorizations=A,C,E,G,I", "columnVisibility=foo");
-        Assertions.assertThrows(HttpServerErrorException.InternalServerError.class, () -> {
-            doLookup(userDetails, path(testTableName + "/row2"), queryString);
-        });
-    }
-    
-    @Test
-    public void testErrorOnTableDoesNotExist() throws Exception {
+        assertHttpException(HttpServerErrorException.class, 500, () -> doLookup(userDetails, path(testTableName + "/row2"), queryString));
+    }
+    
+    @Test
+    public void testErrorOnTableDoesNotExist() {
         DatawaveUserDetails userDetails = TestHelper.userDetails(Collections.singleton("Administrator"), Arrays.asList("A", "B", "C"));
         String queryString = String.join("&", "useAuthorizations=A,B,C", "columnVisibility=foo");
-        Assertions.assertThrows(HttpServerErrorException.InternalServerError.class, () -> {
-            doLookup(userDetails, BASE_PATH + "/THIS_TABLE_DOES_NOT_EXIST/row2", queryString);
-        });
-    }
-    
-    @Test
-    public void testLookupRowDoesNotExist() throws Exception {
+        
+        assertHttpException(HttpServerErrorException.class, 500, () -> doLookup(userDetails, BASE_PATH + "/THIS_TABLE_DOES_NOT_EXIST/row2", queryString));
+    }
+    
+    @Test
+    public void testLookupRowDoesNotExist() {
         DatawaveUserDetails userDetails = TestHelper.userDetails(Collections.singleton("Administrator"), Arrays.asList("A", "B", "C"));
-=======
-    public void testErrorOnUserWithInsufficientRoles() {
-        ProxiedUserDetails userDetails = TestHelper.userDetails(Arrays.asList("ThisRoleIsNoGood", "IAmRoot"),
-                        Arrays.asList("A", "B", "C", "D", "E", "F", "G", "H", "I"));
-        String queryString = String.join("&", "useAuthorizations=A,C,E,G,I", "columnVisibility=foo");
-        assertHttpException(HttpClientErrorException.class, 403, () -> doLookup(userDetails, path(testTableName + "/row1"), queryString));
-    }
-    
-    @Test
-    public void testErrorOnUserWithInsufficientAuths() {
-        ProxiedUserDetails userDetails = TestHelper.userDetails(Collections.singleton("Administrator"), Arrays.asList("A", "C"));
-        String queryString = String.join("&", "useAuthorizations=A,C,E,G,I", "columnVisibility=foo");
-        assertHttpException(HttpServerErrorException.class, 500, () -> doLookup(userDetails, path(testTableName + "/row2"), queryString));
-    }
-    
-    @Test
-    public void testErrorOnTableDoesNotExist() {
-        ProxiedUserDetails userDetails = TestHelper.userDetails(Collections.singleton("Administrator"), Arrays.asList("A", "B", "C"));
-        String queryString = String.join("&", "useAuthorizations=A,B,C", "columnVisibility=foo");
-        
-        assertHttpException(HttpServerErrorException.class, 500, () -> doLookup(userDetails, BASE_PATH + "/THIS_TABLE_DOES_NOT_EXIST/row2", queryString));
-    }
-    
-    @Test
-    public void testLookupRowDoesNotExist() {
-        ProxiedUserDetails userDetails = TestHelper.userDetails(Collections.singleton("Administrator"), Arrays.asList("A", "B", "C"));
->>>>>>> e90def6a
         String queryString = String.join("&", "useAuthorizations=A,B,C", "columnVisibility=foo");
         LookupResponse lr = doLookup(userDetails, path(testTableName + "/ThisRowDoesNotExist"), queryString);
         assertEquals(0, lr.getEntries().size(), "Test should have returned response with zero entries");
@@ -360,22 +279,13 @@
     /**
      * Lookups here should return one or more valid Accumulo table entries. If not, an exception is thrown
      */
-<<<<<<< HEAD
-    private LookupResponse doLookup(DatawaveUserDetails authUser, String path, String query) throws Exception {
-        UriComponents uri = UriComponentsBuilder.newInstance().scheme("https").host("localhost").port(webServicePort).path(path).query(query).build();
-        RequestEntity<?> request = jwtRestTemplate.createRequestEntity(authUser, null, requestHeaders, HttpMethod.GET, uri);
-        ResponseEntity<LookupResponse> response = jwtRestTemplate.exchange(request, LookupResponse.class);
-        assertEquals(HttpStatus.OK, response.getStatusCode(), "Lookup request to " + uri + " did not return 200 status");
-        return response.getBody();
-=======
-    private LookupResponse doLookup(ProxiedUserDetails authUser, String path, String query) {
+    private LookupResponse doLookup(DatawaveUserDetails authUser, String path, String query) {
         UriComponents uri = UriComponentsBuilder.newInstance().scheme("https").host("localhost").port(webServicePort).path(path).query(query).build();
         RequestEntity<?> request = jwtRestTemplate.createRequestEntity(authUser, null, requestHeaders, HttpMethod.GET, uri);
         ResponseEntity<String> response = jwtRestTemplate.exchange(request, String.class);
         assertEquals(HttpStatus.OK, response.getStatusCode(), "Lookup request to " + uri + " did not return 200 status");
         assertNotNull(response.getBody());
         return JAXB.unmarshal(new StringReader(response.getBody()), LookupResponse.class);
->>>>>>> e90def6a
     }
     
     private String path(String pathParams) {
