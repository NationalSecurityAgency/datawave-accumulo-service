--- conflicted
+++ resolved
@@ -18,26 +18,14 @@
 import datawave.webservice.response.objects.SystemPermission.SystemPermissionType;
 import datawave.webservice.response.objects.Visibility;
 import datawave.webservice.result.VoidResponse;
-import java.util.ArrayList;
-import java.util.Arrays;
-import java.util.Collections;
-import java.util.List;
-import java.util.Map;
-import java.util.stream.StreamSupport;
 import org.apache.accumulo.core.client.AccumuloClient;
 import org.apache.accumulo.core.client.admin.SecurityOperations;
 import org.apache.accumulo.core.client.admin.TableOperations;
 import org.apache.accumulo.core.client.security.tokens.PasswordToken;
 import org.apache.accumulo.core.security.Authorizations;
-<<<<<<< HEAD
-import org.junit.jupiter.api.Assertions;
 import org.junit.jupiter.api.BeforeEach;
 import org.junit.jupiter.api.Test;
 import org.junit.jupiter.api.extension.ExtendWith;
-=======
-import org.junit.jupiter.api.BeforeEach;
-import org.junit.jupiter.api.Test;
->>>>>>> e90def6a
 import org.springframework.beans.factory.annotation.Autowired;
 import org.springframework.beans.factory.annotation.Qualifier;
 import org.springframework.boot.test.context.SpringBootTest;
@@ -47,15 +35,11 @@
 import org.springframework.context.annotation.ComponentScan;
 import org.springframework.http.RequestEntity;
 import org.springframework.test.context.ActiveProfiles;
-<<<<<<< HEAD
 import org.springframework.test.context.junit.jupiter.SpringExtension;
-=======
->>>>>>> e90def6a
 import org.springframework.util.LinkedMultiValueMap;
 import org.springframework.web.client.HttpClientErrorException;
 import org.springframework.web.client.HttpServerErrorException;
 
-<<<<<<< HEAD
 import java.util.ArrayList;
 import java.util.Arrays;
 import java.util.Collections;
@@ -63,16 +47,11 @@
 import java.util.Map;
 import java.util.stream.StreamSupport;
 
-=======
->>>>>>> e90def6a
 import static org.junit.jupiter.api.Assertions.assertEquals;
 import static org.junit.jupiter.api.Assertions.assertFalse;
 import static org.junit.jupiter.api.Assertions.assertNotNull;
 import static org.junit.jupiter.api.Assertions.assertNull;
-<<<<<<< HEAD
-=======
 import static org.junit.jupiter.api.Assertions.assertThrows;
->>>>>>> e90def6a
 import static org.junit.jupiter.api.Assertions.assertTrue;
 import static org.junit.jupiter.api.Assertions.fail;
 
@@ -80,10 +59,7 @@
  * These tests exercise the endpoints defined by the AdminController, and thus the respective methods of the underlying AdminService delegate are tested as
  * well. Leverages the "mock" profile to provide an in-memory Accumulo instance
  */
-<<<<<<< HEAD
 @ExtendWith(SpringExtension.class)
-=======
->>>>>>> e90def6a
 @SpringBootTest(webEnvironment = SpringBootTest.WebEnvironment.RANDOM_PORT, properties = "spring.main.allow-bean-definition-overriding=true")
 @ComponentScan(basePackages = "datawave.microservice")
 @ActiveProfiles({"mock", "admin-service-enabled"})
@@ -102,12 +78,7 @@
     @Qualifier("warehouse")
     private AccumuloClient warehouseAccumuloClient;
     
-<<<<<<< HEAD
-    private JWTRestTemplate jwtRestTemplate;
     private DatawaveUserDetails defaultUserDetails;
-=======
-    private ProxiedUserDetails defaultUserDetails;
->>>>>>> e90def6a
     private String defaultAccumuloUser;
     private TestHelper th;
     
@@ -329,16 +300,9 @@
         
         //@formatter:off
         assertNotNull(response);
-<<<<<<< HEAD
-        assertEquals(
-                4, response.getVisibilityList().size(), "There should have been 4 visibilities in the response");
-        assertEquals(
-                3, response.getVisibilityList().stream().filter(v -> v.getValid()).count(), "There should have been 3 valid visibilities in the response");
-=======
         assertEquals(4, response.getVisibilityList().size(), "There should have been 4 visibilities in the response");
         assertEquals(3, response.getVisibilityList().stream().filter(Visibility::getValid).count(),
                 "There should have been 3 valid visibilities in the response");
->>>>>>> e90def6a
         //@formatter:on
     }
     
@@ -403,14 +367,8 @@
      */
     @Test
     public void testUnknownAccumuloUser() {
-<<<<<<< HEAD
-        Assertions.assertThrows(HttpServerErrorException.class, () -> {
-            grantSystemPermission(defaultUserDetails, "thisuserdoesnotexist", SystemPermissionType.CREATE_TABLE.name());
-        });
-=======
         assertThrows(HttpServerErrorException.class,
                         () -> grantSystemPermission(defaultUserDetails, "thisuserdoesnotexist", SystemPermissionType.CREATE_TABLE.name()));
->>>>>>> e90def6a
     }
     
     /**
