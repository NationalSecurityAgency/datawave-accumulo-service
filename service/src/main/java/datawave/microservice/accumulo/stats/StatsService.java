package datawave.microservice.accumulo.stats;

import datawave.microservice.accumulo.stats.util.AccumuloMonitorLocator;
import datawave.webservice.response.StatsResponse;
import org.apache.accumulo.core.client.AccumuloClient;
import org.apache.accumulo.core.client.Instance;
import org.slf4j.Logger;
import org.slf4j.LoggerFactory;
import org.springframework.beans.factory.InitializingBean;
import org.springframework.beans.factory.annotation.Autowired;
import org.springframework.beans.factory.annotation.Qualifier;
import org.springframework.boot.autoconfigure.condition.ConditionalOnProperty;
import org.springframework.boot.web.client.RestTemplateBuilder;
import org.springframework.http.HttpMethod;
import org.springframework.http.HttpStatus;
import org.springframework.http.ResponseEntity;
import org.springframework.stereotype.Service;
import org.springframework.web.client.RestTemplate;
import org.xml.sax.Attributes;
import org.xml.sax.InputSource;
import org.xml.sax.SAXException;
import org.xml.sax.helpers.XMLFilterImpl;

import javax.xml.bind.JAXBContext;
import javax.xml.bind.UnmarshallerHandler;
import javax.xml.bind.annotation.XmlSchema;
import javax.xml.parsers.SAXParserFactory;
import java.io.StringReader;
import java.lang.annotation.Annotation;

/**
 * This service implements Accumulo stats retrieval by using a {@link RestTemplate} client to fetch the Accumulo monitor's XML response, which is ultimately
 * returned as a {@link StatsResponse} instance
 *
 * <p>
 * Note that, in addition to the Accumulo monitor, the service also depends on an external ZK server, which it uses to automatically discover the monitor's
 * host:port
 */
@Service
@ConditionalOnProperty(name = "accumulo.stats.enabled", havingValue = "true", matchIfMissing = true)
public class StatsService implements InitializingBean {
    
    public static final String MONITOR_STATS_URI = "http://%s/xml";
    
    private String monitorStatsUri = null;
    
    private final Logger log = LoggerFactory.getLogger(this.getClass());
    private final AccumuloClient warehouseClient;
    private final RestTemplate restTemplate;
    private final String namespace;
    
    @Autowired
    //@formatter:off
    public StatsService(
<<<<<<< HEAD
            @Qualifier("warehouse") Instance warehouseInstance,
            RestTemplateBuilder restTemplateBuilder) {
        this.warehouseInstance = warehouseInstance;
=======
            @Qualifier("warehouse") AccumuloClient warehouseClient,
            RestTemplateBuilder restTemplateBuilder,
            JaxbProperties namespaceProperties) {
        this.warehouseClient = warehouseClient;
>>>>>>> e90def6a
        this.restTemplate = restTemplateBuilder.build();
        this.namespace = getNamespace();
        //@formatter:on
    }
    
    private String getNamespace() {
        String namespace = "";
        for (Annotation a : StatsResponse.class.getPackage().getAnnotations()) {
            if (a instanceof XmlSchema) {
                namespace = ((XmlSchema) a).namespace();
                break;
            }
        }
        return namespace;
    }
    
    public synchronized void discoverAccumuloMonitor() {
        try {
            monitorStatsUri = String.format(MONITOR_STATS_URI, new AccumuloMonitorLocator().getHostPort(warehouseClient));
        } catch (Exception e) {
            log.error("Failed to discover Accumulo monitor location", e);
        }
    }
    
    @Override
    public void afterPropertiesSet() throws Exception {
        discoverAccumuloMonitor();
    }
    
    /**
     * Retrieves statistics from the Accumulo monitor
     *
     * @return {@link StatsResponse}
     */
    public synchronized StatsResponse getStats() {
        
        // Keep re-trying for the stats URL if we couldn't locate it at startup
        if (this.monitorStatsUri == null) {
            discoverAccumuloMonitor();
        }
        
        StatsResponse response = new StatsResponse();
        
        try {
            log.debug("Submitting Accumulo monitor request to {}", monitorStatsUri);
            
            ResponseEntity<String> monitorResponse = restTemplate.exchange(monitorStatsUri, HttpMethod.GET, null, String.class);
            
            if (monitorResponse.getStatusCode().value() == HttpStatus.OK.value()) {
                NamespaceFilter nsFilter = new NamespaceFilter(this.namespace);
                SAXParserFactory spf = SAXParserFactory.newInstance();
                spf.setFeature("http://xml.org/sax/features/external-general-entities", false);
                spf.setFeature("http://xml.org/sax/features/external-parameter-entities", false);
                spf.setFeature("http://apache.org/xml/features/nonvalidating/load-external-dtd", false);
                nsFilter.setParent(spf.newSAXParser().getXMLReader());
                
                JAXBContext ctx = JAXBContext.newInstance(StatsResponse.class);
                UnmarshallerHandler umHandler = ctx.createUnmarshaller().getUnmarshallerHandler();
                nsFilter.setContentHandler(umHandler);
                nsFilter.parse(new InputSource(new StringReader(monitorResponse.getBody())));
                response = (StatsResponse) umHandler.getResult();
            } else {
                String errorMessage = String.format("Monitor request failed. Http Status: (%s, %s)", monitorResponse.getStatusCodeValue(),
                                monitorResponse.getStatusCode().getReasonPhrase());
                log.error(errorMessage);
                response.addException(new RuntimeException(errorMessage));
                
                // maybe the monitor has moved, force rediscovery of its location
                this.monitorStatsUri = null;
            }
            
        } catch (Exception e) {
            log.error("Failed to retrieve stats from Accumulo", e);
            throw new RuntimeException(e);
        }
        
        return response;
    }
    
    /**
     * {@link XMLFilterImpl} that will inject the given namespace URI into XML retrieved from the Accumulo monitor
     */
    public static class NamespaceFilter extends XMLFilterImpl {
        private final String xmlNamespace;
        
        private NamespaceFilter(String xmlNamespace) {
            this.xmlNamespace = xmlNamespace;
        }
        
        @Override
        public void startElement(String uri, String localName, String qName, Attributes atts) throws SAXException {
            super.startElement(xmlNamespace, localName, qName, atts);
        }
        
        @Override
        public void endElement(String uri, String localName, String qName) throws SAXException {
            super.endElement(xmlNamespace, localName, qName);
        }
    }
}<|MERGE_RESOLUTION|>--- conflicted
+++ resolved
@@ -3,7 +3,6 @@
 import datawave.microservice.accumulo.stats.util.AccumuloMonitorLocator;
 import datawave.webservice.response.StatsResponse;
 import org.apache.accumulo.core.client.AccumuloClient;
-import org.apache.accumulo.core.client.Instance;
 import org.slf4j.Logger;
 import org.slf4j.LoggerFactory;
 import org.springframework.beans.factory.InitializingBean;
@@ -52,16 +51,9 @@
     @Autowired
     //@formatter:off
     public StatsService(
-<<<<<<< HEAD
-            @Qualifier("warehouse") Instance warehouseInstance,
+            @Qualifier("warehouse") AccumuloClient warehouseClient,
             RestTemplateBuilder restTemplateBuilder) {
-        this.warehouseInstance = warehouseInstance;
-=======
-            @Qualifier("warehouse") AccumuloClient warehouseClient,
-            RestTemplateBuilder restTemplateBuilder,
-            JaxbProperties namespaceProperties) {
         this.warehouseClient = warehouseClient;
->>>>>>> e90def6a
         this.restTemplate = restTemplateBuilder.build();
         this.namespace = getNamespace();
         //@formatter:on
